--- conflicted
+++ resolved
@@ -1,10 +1,6 @@
-<<<<<<< HEAD
 <div align="center">
-=======
-<div>
->>>>>>> c1b7a491
   <picture>
-        <img src="logo.svg" width="50%" alt="The Do Programming Language">
+        <img src="logo.svg" width="20%" alt="The Do Programming Language">
   </picture> 
 </div>
 
